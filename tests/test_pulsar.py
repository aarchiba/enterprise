--- conflicted
+++ resolved
@@ -14,19 +14,13 @@
 import shutil
 import unittest
 import pickle
-<<<<<<< HEAD
-=======
 import pytest
->>>>>>> ead79d1f
 
 import numpy as np
 
 from enterprise.pulsar import Pulsar
 from tests.enterprise_test_data import datadir
-<<<<<<< HEAD
-=======
 from pint.models import get_model_and_toas
->>>>>>> ead79d1f
 
 
 class TestPulsar(unittest.TestCase):
@@ -144,10 +138,7 @@
 
         assert np.allclose(self.psr.residuals, pkl_psr.residuals, rtol=1e-10)
 
-<<<<<<< HEAD
-=======
     @pytest.mark.skipif(sys.version_info < (3, 8), reason="Requires Python >= 3.8")
->>>>>>> ead79d1f
     def test_deflate_inflate(self):
         psr = Pulsar(datadir + "/B1855+09_NANOGrav_9yv1.gls.par", datadir + "/B1855+09_NANOGrav_9yv1.tim")
 
@@ -232,13 +223,6 @@
     def test_no_planet(self):
         """Test exception when incorrect par(tim) file given."""
 
-<<<<<<< HEAD
-    def test_pint_toas(self):
-        assert hasattr(self.psr, "pint_toas")
-
-    def test_deflate_inflate(self):
-        pass
-=======
         with self.assertRaises(ValueError) as context:
             model, toas = get_model_and_toas(
                 datadir + "/J0030+0451_NANOGrav_9yv1.gls.par", datadir + "/J0030+0451_NANOGrav_9yv1.tim", planets=False
@@ -247,5 +231,4 @@
             msg = "obs_earth_pos is not in toas.table.colnames. Either "
             msg += "`planet` flag is not True in `toas` or further Pint "
             msg += "development to add additional planets is needed."
-            self.assertTrue(msg in context.exception)
->>>>>>> ead79d1f
+            self.assertTrue(msg in context.exception)