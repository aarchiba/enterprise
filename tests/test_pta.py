--- conflicted
+++ resolved
@@ -173,12 +173,7 @@
 
         msg = '{} {}'.format(np.diag(phi), np.diag(phit))
         assert np.allclose(phi, phit, rtol=1e-15, atol=1e-17), msg
-<<<<<<< HEAD
 
+        msg = 'PTA Phi inverse is incorrect {}.'.format(params)
         assert np.allclose(phiinv.toarray(), np.linalg.inv(phit),
-                           rtol=1e-15, atol=1e-15), msg
-=======
-        msg = 'PTA Phi inverse is incorrect {}.'.format(params)
-        assert np.allclose(phiinv, np.linalg.inv(phit),
-                           rtol=1e-15, atol=1e-17), msg
->>>>>>> cf82702a
+                           rtol=1e-15, atol=1e-17), msg